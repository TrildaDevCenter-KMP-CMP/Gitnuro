--- conflicted
+++ resolved
@@ -399,7 +399,28 @@
         null
     }
 
-<<<<<<< HEAD
+    fun loadMoreLogItems() = tabState.runOperation (
+        refreshType = RefreshType.NONE,
+    ){ git ->
+        val logStatusValue = logStatus.value
+
+        if (logStatusValue !is LogStatus.Loaded)
+            return@runOperation
+
+        val currentBranch = getCurrentBranchUseCase(git)
+
+        val statusSummary = getStatusSummaryUseCase(
+            git = git,
+        )
+
+        val hasUncommittedChanges = statusSummary.total > 0
+
+        val log = getLogUseCase(git, currentBranch, hasUncommittedChanges, logStatusValue.plotCommitList.count() + INCREMENTAL_COMMITS_LOAD, logStatusValue.plotCommitList)
+
+        _logStatus.value =
+            LogStatus.Loaded(hasUncommittedChanges, log, currentBranch, statusSummary)
+    }
+
     override fun copyBranchNameToClipboard(branch: Ref) = tabState.safeProcessing(
         refreshType = RefreshType.NONE,
         taskType = TaskType.UNSPECIFIED
@@ -408,28 +429,6 @@
             branch,
             clipboardManager
         )
-=======
-    fun loadMoreLogItems() = tabState.runOperation (
-        refreshType = RefreshType.NONE,
-    ){ git ->
-        val logStatusValue = logStatus.value
-
-        if (logStatusValue !is LogStatus.Loaded)
-            return@runOperation
-
-        val currentBranch = getCurrentBranchUseCase(git)
-
-        val statusSummary = getStatusSummaryUseCase(
-            git = git,
-        )
-
-        val hasUncommittedChanges = statusSummary.total > 0
-
-        val log = getLogUseCase(git, currentBranch, hasUncommittedChanges, logStatusValue.plotCommitList.count() + INCREMENTAL_COMMITS_LOAD, logStatusValue.plotCommitList)
-
-        _logStatus.value =
-            LogStatus.Loaded(hasUncommittedChanges, log, currentBranch, statusSummary)
->>>>>>> 4132a4a4
     }
 }
 
